--- conflicted
+++ resolved
@@ -190,10 +190,6 @@
         logger.info("🧠 Processing message with image using SGLang")
     else:
         logger.info("🧠 Processing message without image using SGLang")
-<<<<<<< HEAD
-    
-=======
->>>>>>> 484021bc
     response_text = run_model(worker_messages)
 
     logger.info(
@@ -237,14 +233,11 @@
     # Parse the JSON string to get the worker_messages list
     worker_messages = json.loads(plaintext)
     
-<<<<<<< HEAD
-=======
     # Check if any messages contain image data
     for msg in worker_messages:
         if msg.get("role") == "user" and "image_url" in msg:
             logger.info("🖼️ Message contains image data for streaming")
 
->>>>>>> 484021bc
     # Check if any messages contain image data
     for msg in worker_messages:
         if msg.get("role") == "user" and "image_url" in msg:
@@ -261,18 +254,10 @@
         
         # Get the SGLang client
         client = SGLangClient.get_instance()
-<<<<<<< HEAD
-        
-=======
->>>>>>> 484021bc
         # Get the streaming state
         state = client.stream_chat(worker_messages)
         # log the state
         logger.info(f"🧠 Streaming state: {state}")
-<<<<<<< HEAD
-        
-=======
->>>>>>> 484021bc
         # Stream the response
         full_response = ""
         for chunk in state:
