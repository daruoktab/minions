--- conflicted
+++ resolved
@@ -1883,22 +1883,14 @@
         "SambaNova",
         "LlamaAPI",
     ]:  # Added LlamaAPI and Anthropic to the list
-<<<<<<< HEAD
-        # Currently Lemonade only supports the Minion and Minions protocols
-=======
         # Currently Lemonade only supports the Minion, Minions, and Minions-MCP protocols
->>>>>>> f52cc66b
         # TODO: Once more protocol support is added to the
         # Lemonade client, remove this check
         if local_provider == "Lemonade":
             protocol_options = [
                 "Minion",
-<<<<<<< HEAD
-                "Minions"
-=======
                 "Minions",
                 "Minions-MCP"
->>>>>>> f52cc66b
             ]
         else:
             protocol_options = [
@@ -2081,11 +2073,7 @@
             # Check if this is for Minion or Minions - Minions can only use GGUF models
             lemonade = LemonadeClient()
             available_lemonade_models = lemonade.get_available_models()
-<<<<<<< HEAD
-            if protocol == "Minions":
-=======
             if protocol == "Minions" or "Minions-MCP":
->>>>>>> f52cc66b
                 local_model_options = {
                     "Qwen3-8B-GGUF": "Qwen3-8B-GGUF",
                     "Qwen3-4B-GGUF": "Qwen3-4B-GGUF",
