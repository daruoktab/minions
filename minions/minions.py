from typing import List, Dict, Any, Optional, Union, Tuple
import json
import re
import os
import json
import os
import time
from datetime import datetime
from pydantic import BaseModel, field_validator, Field
from inspect import getsource

from minions.utils.multimodal_retrievers import (
    retrieve_chunks_from_chroma,
)

from minions.usage import Usage

from minions.prompts.minions import (
    WORKER_PROMPT_TEMPLATE,
    WORKER_OUTPUT_TEMPLATE,
    WORKER_ICL_EXAMPLES,
    WORKER_PROMPT_SHORT,
    ADVICE_PROMPT,
    ADVICE_PROMPT_STEPS,
    DECOMPOSE_TASK_PROMPT,
    DECOMPOSE_TASK_PROMPT_SHORT_JOB_OUTPUTS,
    REMOTE_ANSWER_OR_CONTINUE,
    REMOTE_ANSWER_OR_CONTINUE_SHORT,
    REMOTE_ANSWER,
    DECOMPOSE_TASK_PROMPT_AGGREGATION_FUNC,
    DECOMPOSE_TASK_PROMPT_AGG_FUNC_LATER_ROUND,
    DECOMPOSE_RETRIEVAL_TASK_PROMPT_AGGREGATION_FUNC,
    DECOMPOSE_RETRIEVAL_TASK_PROMPT_AGG_FUNC_LATER_ROUND,
    REMOTE_SYNTHESIS_COT,
    REMOTE_SYNTHESIS_JSON,
    REMOTE_SYNTHESIS_FINAL,
    BM25_INSTRUCTIONS,
    EMBEDDING_INSTRUCTIONS,
)

from minions.utils.retrievers import *


def chunk_by_section(
    doc: str, max_chunk_size: int = 3000, overlap: int = 20
) -> List[str]:
    sections = []
    start = 0
    while start < len(doc):
        end = start + max_chunk_size
        sections.append(doc[start:end])
        start += max_chunk_size - overlap
    return sections


class JobManifest(BaseModel):
    chunk: str  # the actual text for the chunk of the document
    task: str  # the actual task instruction for the small model
    advice: str  # optional, any additional advice on how to perform the task

    chunk_id: Optional[int] = (
        None  # you do NOT need to set this, it will be handled automatically
    )
    task_id: Optional[int] = (
        None  # you do NOT need to set this, it will be handled automatically
    )
    job_id: Optional[int] = (
        None  # you do NOT need to set this, it will be handled automatically
    )


class JobOutput(BaseModel):
    explanation: str
    citation: Optional[str]
    answer: Optional[str]


def prepare_jobs(
    context: List[str],
    prev_job_manifests: Optional[List[JobManifest]] = None,
    prev_job_outputs: Optional[List[JobOutput]] = None,
) -> List[JobManifest]:
    """
    Args:
        context (List[str]): A list of documents. Assume each document is greater >100k tokens.
            Each document can be further chunked using `chunk_pages`.
            If context is empty, use the MCP functions to get information that you need to complete your task: i.e., ```context = mcp_tools.execute_tool(....)```
        prev_job_manifests (Optional[List[JobManifest]]): A list of job manifests from the previous round.
            None if we are on the first round.
        prev_job_outputs (Optional[List[JobOutput]]): A list of job outputs from the previous round.
            None if we are on the first round.
    Returns:
        List[JobManifest]: A list of job manifests for the current round.
    """
    ...


class Job(BaseModel):
    """
    An object for us to filter job manifests. not seen by the worker or used in the code block.
    """

    manifest: JobManifest
    output: JobOutput
    sample: str  # this is the raw client sample
    include: Optional[bool] = None


def transform_outputs(
    jobs: List[Job],
) -> str:
    """
    Args:
        jobs (List[Job]): A list of jobs from the workers.
    Returns:
        str: A transformed view of all the job outputs (including answer, citation + explanation) that will be analyzed to make a final decision. Make sure to use **as much** information from the outputs as possible in final aggregated str (output.answer, output.sample, output.explanation, output.citation)

        Note: Job has following attributes:
        - manifest: JobManifest(chunk, task, advice, chunk_id, task_id, job_id)
        - sample: entire response from the worker
        - output: JobOutput(answer="". explanation="", citation="", raw="")
    """
    ...


# these objects are passed to the exec_globals so the code block can use them without
# having to import them itself
USEFUL_IMPORTS = {
    "List": List,
    "Optional": Optional,
    "Dict": Dict,
    "Any": Any,
    "Union": Union,
    "Tuple": Tuple,
    "BaseModel": BaseModel,
    "field_validator": field_validator,
}


class Minions:
    def __init__(
        self,
        local_client=None,
        remote_client=None,
        max_rounds=5,
        callback=None,
        log_dir="minions_logs",
        **kwargs,
    ):
        """Initialize the Minion with local and remote LLM clients.

        Args:
            local_client: Client for the local model (e.g. OllamaClient)
            remote_client: Client for the remote model (e.g. OpenAIClient)
            max_rounds: Maximum number of conversation rounds
            callback: Optional callback function to receive message updates
            log_dir: Directory for logging conversation history
        """
        self.local_client = local_client
        self.remote_client = remote_client
        self.max_rounds = max_rounds
        self.max_jobs_per_round = 2048
        self.callback = callback
        self.log_dir = log_dir
        self.num_samples = 1 or kwargs.get("num_samples", None)
        self.worker_batch_size = 1 or kwargs.get("worker_batch_size", None)
        self.max_code_attempts = kwargs.get("max_code_attempts", 10)
        # TODO: removed worker_prompt
        self.worker_prompt_template = WORKER_PROMPT_SHORT or kwargs.get(
            "worker_prompt_template", None
        )
        self.worker_icl_examples = WORKER_ICL_EXAMPLES or kwargs.get(
            "worker_icl_examples", None
        )
        self.worker_icl_messages = []
        self.advice_prompt = ADVICE_PROMPT or kwargs.get("advice_prompt", None)

        self.decompose_task_prompt = (
            kwargs.get("decompose_task_prompt", None)
            or DECOMPOSE_TASK_PROMPT_AGGREGATION_FUNC
        )
        self.decompose_task_prompt_abbreviated = (
            kwargs.get("decompose_task_prompt_abbreviated", None)
            or DECOMPOSE_TASK_PROMPT_AGG_FUNC_LATER_ROUND
        )
        self.decompose_retrieval_task_prompt = (
            kwargs.get("decompose_retrieval_task_prompt", None)
            or DECOMPOSE_RETRIEVAL_TASK_PROMPT_AGGREGATION_FUNC
        )
        self.decompose_retrieval_task_prompt_abbreviated = (
            kwargs.get("decompose_retrieval_task_prompt_abbreviated", None)
            or DECOMPOSE_RETRIEVAL_TASK_PROMPT_AGG_FUNC_LATER_ROUND
        )
        self.synthesis_cot_prompt = REMOTE_SYNTHESIS_COT or kwargs.get(
            "synthesis_cot_prompt", None
        )
        self.synthesis_json_prompt = REMOTE_SYNTHESIS_JSON or kwargs.get(
            "synthesis_json_prompt", None
        )
        self.synthesis_final_prompt = REMOTE_SYNTHESIS_FINAL or kwargs.get(
            "synthesis_final_prompt", None
        )

        # Create log directory if it doesn't exist
        os.makedirs(log_dir, exist_ok=True)

    def _execute_code(
        self,
        code: str,
        starting_globals: Dict[str, Any] = {},
        fn_name: str = "prepare_jobs",
        **kwargs,
    ) -> Tuple[Any, str]:
        exec_globals = {
            **starting_globals
        }  # dictionary to store variables in the code block
        exec(code, exec_globals)  # first execution, with example usage
        if fn_name not in exec_globals:
            raise ValueError(f"Function {fn_name} not found in the code block.")
        output = exec_globals[fn_name](
            **kwargs
        )  # by default, grab the prepare_jobs function, execute it with the kwargs, i.e., context

        # call exec_globsl (filter_fnf)
        return output, code

    def __call__(
        self,
        task: str,
        doc_metadata: str,
        context: List[str],
        max_rounds=None,
        max_jobs_per_round=None,
        num_tasks_per_round=3,
        num_samples_per_task=1,
        mcp_tools_info=None,
        use_retrieval=None,
        log_path=None,
        logging_id=None,
        retrieval_model=None,
    ):
        """Run the minions protocol to answer a task using local and remote models.

        Args:
            task: The task/question to answer
            doc_metadata: Type of document being analyzed
            context: List of context strings
            max_rounds: Override default max_rounds if provided
            max_jobs_per_round: Override default max_jobs_per_round if provided
            retrieval: Retrieval strategy to use. Options:
                - None: Don't use retrieval
                - "bm25": Use BM25 keyword-based retrieval
                - "embedding": Use embedding-based retrieval
            log_path: Optional path to save conversation logs

        Returns:
            Dict containing final_answer and conversation histories
        """

        # Initialize timing metrics
        start_time = time.time()
        timing = {
            "local_call_time": 0.0,
            "remote_call_time": 0.0,
            "total_time": 0.0,
        }

        print("\n========== MINIONS TASK STARTED ==========")
        print(f"Task: {task}")
        print(f"Max rounds: {max_rounds or self.max_rounds}")
        print(f"Retrieval: {use_retrieval}")

        self.max_rounds = max_rounds or self.max_rounds
        self.max_jobs_per_round = max_jobs_per_round or self.max_jobs_per_round

        # Initialize the log structure
        conversation_log = {
            "task": task,
            "doc_metadata": doc_metadata,
            "conversation": [],
            "generated_final_answer": "",
            "usage": {
                "remote": {},
                "local": {},
            },
            "timing": timing,
        }

        # Initialize usage tracking
        remote_usage = Usage()
        local_usage = Usage()

        retriever = None

        if use_retrieval:
            if use_retrieval == "bm25":
                retriever = bm25_retrieve_top_k_chunks
            elif use_retrieval == "embedding":
                retriever = embedding_retrieve_top_k_chunks
            elif use_retrieval == "multimodal-embedding":
                retriever = retrieve_chunks_from_chroma

        # 1. [REMOTE] ADVICE --- Read the query with big model and provide advice
        # ---------- START ----------
        supervisor_messages = [
            {
                "role": "user",
                "content": self.advice_prompt.format(query=task, metadata=doc_metadata),
            },
        ]

        # Add initial supervisor prompt to conversation log
        conversation_log["conversation"].append(
            {
                "user": "supervisor",
                "prompt": self.advice_prompt.format(query=task, metadata=doc_metadata),
                "output": None,
            }
        )

        if self.callback:
            self.callback("supervisor", None, is_final=False)

        remote_start_time = time.time()
        advice_response, usage = self.remote_client.chat(
            supervisor_messages,
        )
        current_time = time.time()
        timing["remote_call_time"] += current_time - remote_start_time

        remote_usage += usage

        supervisor_messages.append(
            {"role": "assistant", "content": advice_response[0]},
        )

        # Update conversation log with response
        conversation_log["conversation"][-1]["output"] = advice_response[0]

        if self.callback:
            self.callback("supervisor", supervisor_messages[-1], is_final=True)
        # ---------- END ----------

        last_jobs: Optional[List[Job]] = None
        feedback: Optional[str] = None
        scratchpad: str = ""
        meta: List[Dict[str, any]] = []
        final_answer: Optional[str] = None

        for round_idx in range(self.max_rounds):
            print(f"Round {round_idx + 1}/{self.max_rounds}")
            try:
                total_chars = int(
                    doc_metadata.split("Total extracted text length: ")[1].split(
                        " characters"
                    )[0]
                )
            except:
                # compute characters in context
                total_chars = sum(len(doc) for doc in context)

            retrieval_source = ""
            retrieval_instructions = ""

            if use_retrieval:
                retrieval_source = getsource(retriever).split("    weights = ")[0]

                retrieval_instructions = (
                    BM25_INSTRUCTIONS
                    if use_retrieval == "bm25"
                    else EMBEDDING_INSTRUCTIONS if use_retrieval == "embedding" else ""
                )

            decompose_message_kwargs = dict(
                num_samples=self.num_samples,
                ADVANCED_STEPS_INSTRUCTIONS="",
                manifest_source=getsource(JobManifest),
                output_source=getsource(JobOutput),
                signature_source=getsource(prepare_jobs),
                transform_signature_source=getsource(transform_outputs),
                # read_file_source=getsource(read_folder),
                chunking_source="\n\n".join(
                    [getsource(chunk_by_section).split("    sections = ")[0]]
                ),
                retrieval_source=retrieval_source,
                retrieval_instructions=retrieval_instructions,
                num_tasks_per_round=num_tasks_per_round,
                num_samples_per_task=num_samples_per_task,
                total_chars=total_chars,
            )

            decompose_prompt = (
                self.decompose_task_prompt
                if not use_retrieval
                else self.decompose_retrieval_task_prompt
            )
            # create the decompose prompt -- if in later rounds, use a shorter version
            decompose_message = {
                "role": "user",
                "content": decompose_prompt.format(
                    step_number=1,
                    mcp_tools_info=mcp_tools_info,
                    **decompose_message_kwargs,
                ),
            }

            if round_idx == 0:
                supervisor_messages.append(decompose_message)
            else:
                decompose_prompt_abbrev = (
                    self.decompose_task_prompt_abbreviated
                    if not use_retrieval
                    else self.decompose_retrieval_task_prompt_abbreviated
                )
                if feedback is not None:
                    decompose_message = {
                        "role": "user",
                        "content": decompose_prompt_abbrev.format(
                            step_number=round_idx + 1,
                            feedback=feedback,
                            scratchpad=scratchpad,
                            mcp_tools_info=mcp_tools_info,
                            **decompose_message_kwargs,
                        ),
                    }
                supervisor_messages = supervisor_messages[:2] + [decompose_message]

            # Add decompose prompt to conversation log
            conversation_log["conversation"].append(
                {
                    "user": "supervisor",
                    "prompt": decompose_message["content"],
                    "output": None,
                }
            )

            # 2. [REMOTE] PREPARE TASKS --- Prompt the supervisor to write code
            # ---------- START ----------
            for attempt_idx in range(self.max_code_attempts):
                print(f"Attempt {attempt_idx + 1}/{self.max_code_attempts}")

                if self.callback:
                    self.callback("supervisor", None, is_final=False)

                remote_start_time = time.time()
                task_response, usage = self.remote_client.chat(
                    messages=supervisor_messages,
                )
                current_time = time.time()
                timing["remote_call_time"] += current_time - remote_start_time

                remote_usage += usage

                task_response = task_response[0]
                supervisor_messages.append(
                    {"role": "assistant", "content": task_response},
                )

                # Update conversation log with response
                conversation_log["conversation"][-1]["output"] = task_response

                if self.callback:
                    self.callback("supervisor", supervisor_messages[-1], is_final=True)

                code_block_match = re.search(
                    r"```(?:python)?\s*(.*?)```",
                    task_response,
                    re.DOTALL,
                )

                if code_block_match:
                    code_block = code_block_match.group(1).strip()
                else:
                    print(f"No code block found in the supervisor response.")
                    supervisor_messages.append(
                        {
                            "role": "user",
                            "content": f"Please try again. No code block found in the supervisor response.",
                        }
                    )
                    continue

                # prepare the inputs for the code execution
                starting_globals = {
                    **USEFUL_IMPORTS,
                    "chunk_by_section": chunk_by_section,
                    "JobManifest": JobManifest,
                    "JobOutput": JobOutput,
                    "Job": Job,
                }

                if use_retrieval:
                    starting_globals[f"{use_retrieval}_retrieve_top_k_chunks"] = (
                        retriever
                    )

                fn_kwargs = {
                    "context": context,
                    "prev_job_manifests": (
                        [job.manifest for job in last_jobs]
                        if last_jobs is not None
                        else None
                    ),
                    "prev_job_outputs": (
                        [job.output for job in last_jobs]
                        if last_jobs is not None
                        else None
                    ),
                }
                try:
                    job_manifests, compiled_code_block = self._execute_code(
                        code_block,
                        starting_globals=starting_globals,
                        fn_name="prepare_jobs",  # the global variable to extract from the code block
                        **fn_kwargs,
                    )

                    # We need to coerce the type below to ensure that the type is
                    # not a different `JobManifest` object the model defined in it's
                    # own code. We also need to set the chunk_id and task_id.
                    chunk_ids, task_ids = {}, {}
                    job_manifests = [
                        JobManifest(
                            chunk=job_manifest.chunk,
                            task=job_manifest.task,
                            advice=job_manifest.advice,
                            chunk_id=chunk_ids.setdefault(
                                job_manifest.chunk, len(chunk_ids)
                            ),
                            task_id=task_ids.setdefault(
                                job_manifest.task, len(task_ids)
                            ),
                            job_id=job_id,
                        )
                        for job_id, job_manifest in enumerate(job_manifests)
                    ]

                    if len(job_manifests) > self.max_jobs_per_round:
                        print(
                            f"Exceeded max jobs per round: {len(job_manifests)} > {self.max_jobs_per_round}. Trying again."
                        )
                        supervisor_messages.append(
                            {
                                "role": "user",
                                "content": f"Your code is output {len(job_manifests)} jobs which exceeds the max jobs per round ({self.max_jobs_per_round}). Please try again.",
                            }
                        )

                        # Log this error to conversation log
                        conversation_log["conversation"].append(
                            {
                                "user": "supervisor",
                                "prompt": f"Your code is output {len(job_manifests)} jobs which exceeds the max jobs per round ({self.max_jobs_per_round}). Please try again.",
                                "output": None,
                            }
                        )

                        continue
                    print(
                        f"Created {len(job_manifests)} job manifests ({len(chunk_ids)} chunks, apriori requested {self.num_samples} samples per chunk, {len(task_ids)} tasks)"
                    )
                    break
                except Exception as e:
                    print(
                        f"Error executing code (attempt {attempt_idx} of {self.max_code_attempts} max attempts): {type(e).__name__}: {e}"
                    )

                    error_message = f"Please try again. I got this error when executing the code: \n\n```{type(e).__name__}: {e}```"
                    supervisor_messages.append(
                        {
                            "role": "user",
                            "content": error_message,
                        }
                    )

                    # Log this error to conversation log
                    conversation_log["conversation"].append(
                        {
                            "user": "supervisor",
                            "prompt": error_message,
                            "output": None,
                        }
                    )
            else:
                # if we have exhausted all attempts, break
                print(
                    f"Exhausted all attempts to execute code. Breaking out of round loop."
                )
                break
            # --------- END ---------

            # 3. [REMOTE] LOCAL WORKERS EXECUTE TASKS
            # ---------- START ----------
            worker_chats = []
            # output is a list of task_dicts
            # print total number of job_manfiests
            print(f"Total number of job_manifests: {len(job_manifests)}")
            for job_manifest in job_manifests:
                # Each worker is going to see a unique task+chunk combo
                # removed the external list
                worker_messages = {
                    "role": "user",
                    "content": self.worker_prompt_template.format(
                        context=job_manifest.chunk,
                        task=job_manifest.task,
                        advice=job_manifest.advice,
                    ),
                }
                worker_chats.append(worker_messages)

            if self.callback:
                self.callback("worker", None, is_final=False)

            print(f"Sending {len(worker_chats)} worker chats to the worker client")

            # Add worker tasks to conversation log
            conversation_log["conversation"].append(
                {
                    "user": "worker",
                    "prompt": f"Sending {len(worker_chats)} worker chats",
                    "output": None,
                    "job_manifests": [job.model_dump() for job in job_manifests],
                }
            )

            local_start_time = time.time()
            worker_response, usage, done_reasons = self.local_client.chat(
                worker_chats,
            )
            current_time = time.time()
            timing["local_call_time"] += current_time - local_start_time

            local_usage += usage

            def extract_job_output(response: str) -> JobOutput:
                output = JobOutput.model_validate_json(response)
                return output

            jobs: List[Job] = []
            for worker_messages, sample, job_manifest, done_reason in zip(
                worker_chats, worker_response, job_manifests, done_reasons
            ):
                if done_reason == "length":
                    job_output = JobOutput(
                        answer=None,
                        explanation="The model returned a truncated response. Please try again.",
                        citation=None,
                    )
                    continue
                elif done_reason == "stop":
                    job_output = extract_job_output(response=sample)
                else:
                    raise ValueError(f"Unknown done reason: {done_reason}")
                jobs.append(
                    Job(
                        manifest=job_manifest,
                        sample=sample,
                        output=job_output,
                    )
                )

            fn_kwargs = {
                "jobs": jobs,
            }
            if self.callback:
                self.callback("worker", jobs, is_final=True)

            # Update conversation log with worker responses
            conversation_log["conversation"][-1]["output"] = [
                job.sample for job in jobs
            ]
            conversation_log["conversation"][-1]["job_outputs"] = [
                {
                    "job_id": job.manifest.job_id,
                    "chunk_id": job.manifest.chunk_id,
                    "task_id": job.manifest.task_id,
                    "output": job.output.model_dump(),
                }
                for job in jobs
            ]

            try:
                # Model generated Filter + Aggregation code
                for job in jobs:
                    print(job.output.answer)

                aggregated_str, code_block = self._execute_code(
                    code_block,
                    starting_globals=starting_globals,
                    fn_name="transform_outputs",  # the global variable to extract from the code block
                    **fn_kwargs,
                )

            except Exception as e:
                # Log exception
                print(f"Error executing transformation code: {type(e).__name__}: {e}")
                conversation_log["conversation"].append(
                    {
                        "user": "supervisor",
                        "prompt": f"Error executing transformation code: {type(e).__name__}: {e}",
                        "output": None,
                    }
                )

                # 4. [EDGE] FILTER
                # ---------- START ----------
                def filter_fn(job: Job) -> bool:
                    answer = job.output.answer
                    if answer is None or str(answer).lower().strip() == "none":
                        return False
                    return True

                for job in jobs:
                    job.include = filter_fn(job)

                print(
                    f"After filtering, {sum(job.include for job in jobs)}/{len(jobs)} jobs were included"
                )
                # ---------- END ----------

                # 5. [REMOTE] AGGREGATE AND FILTER --- Synthesize the results from the worker models
                # ---------- START ----------
                tasks = {}
                for job in jobs:
                    # 1. Create a container for each task_id if it doesn't exist yet.
                    if job.manifest.task_id not in tasks:
                        tasks[job.manifest.task_id] = {
                            "task_id": job.manifest.task_id,
                            "task": job.manifest.task,  # <-- Store the actual task string here
                            "chunks": {},  # <-- We'll group by chunk_id next
                        }

                    # 2. For the given task_id, group by chunk_id
                    c_id = job.manifest.chunk_id
                    if c_id not in tasks[job.manifest.task_id]["chunks"]:
                        tasks[job.manifest.task_id]["chunks"][c_id] = []

                    tasks[job.manifest.task_id]["chunks"][c_id].append(job)

                # Step 2: Build the string to pass to the big model,
                # grouping by task first and then by chunk.
                aggregated_str = ""
                for task_id, task_info in tasks.items():
                    aggregated_str += (
                        f"## Task (task_id=`{task_id}`): {task_info['task']}\n\n"
                    )
                    # task_info['task'] is the string you saved above.

                    # Inside each task, go chunk by chunk.
                    for chunk_id, chunk_jobs in task_info["chunks"].items():
                        # Filter out any jobs that failed or are flagged "include=False".
                        filtered_jobs = [j for j in chunk_jobs if j.include]

                        if filtered_jobs:
                            aggregated_str += f"### Chunk # {chunk_id}\n"
                            for idx, job in enumerate(filtered_jobs, start=1):
                                aggregated_str += f"   -- Job {idx} (job_id=`{job.manifest.job_id}`):\n"
                                aggregated_str += f"   {job.sample}\n\n"
                        else:
                            aggregated_str += f"### Chunk # {chunk_id}\n"
                            aggregated_str += (
                                "   No jobs returned successfully for this chunk.\n\n"
                            )
                    # Separate tasks with a short delimiter
                    aggregated_str += "\n-----------------------\n\n"

            if round_idx == self.max_rounds - 1:
                # Final round - use the final prompt directly
                final_prompt = self.synthesis_final_prompt.format(
                    extractions=aggregated_str,
                    question=task,
                    scratchpad=(scratchpad if scratchpad else "No previous progress."),
                )
                supervisor_messages.append(
                    {
                        "role": "user",
                        "content": final_prompt,
                    }
                )

                # Add synthesis prompt to conversation log
                conversation_log["conversation"].append(
                    {
                        "user": "supervisor",
                        "prompt": final_prompt,
                        "output": None,
                    }
                )
            else:
                # First step: Think through the synthesis
                cot_prompt = self.synthesis_cot_prompt.format(
                    extractions=aggregated_str,
                    question=task,
                    scratchpad=(scratchpad if scratchpad else "No previous progress."),
                )
                supervisor_messages.append(
                    {
                        "role": "user",
                        "content": cot_prompt,
                    }
                )

                # Add COT prompt to conversation log
                conversation_log["conversation"].append(
                    {
                        "user": "supervisor",
                        "prompt": cot_prompt,
                        "output": None,
                    }
                )

                remote_start_time = time.time()
                step_by_step_response, usage = self.remote_client.chat(
                    supervisor_messages,
                )
                current_time = time.time()
                timing["remote_call_time"] += current_time - remote_start_time

                remote_usage += usage
                if self.callback:
                    self.callback("supervisor", step_by_step_response[0])

                supervisor_messages.append(
                    {"role": "assistant", "content": step_by_step_response[0]}
                )

                # Update conversation log with COT response
                conversation_log["conversation"][-1]["output"] = step_by_step_response[
                    0
                ]

                # Second step: Get structured output
                json_prompt = self.synthesis_json_prompt
                supervisor_messages.append(
                    {
                        "role": "user",
                        "content": json_prompt,
                    }
                )

                # Add JSON prompt to conversation log
                conversation_log["conversation"].append(
                    {
                        "user": "supervisor",
                        "prompt": json_prompt,
                        "output": None,
                    }
                )

            # Get the structured output and validate JSON response
            max_attempts = 5
            for attempt_idx in range(max_attempts):
                try:
                    if self.callback:
                        self.callback("supervisor", None, is_final=False)
                    # Request JSON response from remote client
                    remote_start_time = time.time()
                    synthesized_response, usage = self.remote_client.chat(
                        supervisor_messages, response_format={"type": "json_object"}
                    )
                    current_time = time.time()
                    timing["remote_call_time"] += current_time - remote_start_time

                    # Parse and validate JSON response
                    response_text = synthesized_response[0]
                    print(
                        f"Attempt {attempt_idx + 1}/{max_attempts} response: {response_text}"
                    )

                    obj = json.loads(response_text)
                    if not isinstance(obj, dict) or "decision" not in obj:
                        raise ValueError("Response missing required 'decision' field")

                    # Valid JSON with decision field found
                    break

                except (json.JSONDecodeError, ValueError) as e:
                    print(f"Attempt {attempt_idx + 1}/{max_attempts} failed: {str(e)}")
                    if attempt_idx == max_attempts - 1:
                        raise ValueError(
                            f"Failed to get valid JSON response after {max_attempts} attempts"
                        )

            supervisor_messages.append(
                {"role": "assistant", "content": synthesized_response[0]}
            )

            # Update conversation log with synthesis response
            conversation_log["conversation"][-1]["output"] = synthesized_response[0]

            if self.callback:
                self.callback("supervisor", supervisor_messages[-1], is_final=True)
            # ---------- END ----------

            last_jobs = jobs

            meta.append(
                {
                    "local": {
                        "jobs": [
                            {k: v for k, v in job.model_dump().items() if k != "sample"}
                            for job in jobs
                        ]
                    },
                    "remote": {"messages": supervisor_messages},
                }
            )

            if obj["decision"] != "request_additional_info":
                final_answer = obj.get("answer", None)
                conversation_log["generated_final_answer"] = final_answer
                break  # answer was found, so we are done!
            else:
                feedback = obj.get("explanation", None)
                scratchpad = obj.get("scratchpad", None)

        if final_answer == None:
            print(
                f"Exhausted all rounds without finding a final answer. Returning the last synthesized response."
            )
            final_answer = "No answer found."
            conversation_log["generated_final_answer"] = final_answer

        # Calculate total time at the end
        end_time = time.time()
        timing["total_time"] = end_time - start_time
        timing["overhead_time"] = timing["total_time"] - (
            timing["local_call_time"] + timing["remote_call_time"]
        )

        # Add usage statistics to the conversation log
        conversation_log["usage"]["remote"] = remote_usage.to_dict()
        conversation_log["usage"]["local"] = local_usage.to_dict()

        # Save the conversation log to a file
        if log_path:
            os.makedirs(os.path.dirname(log_path), exist_ok=True)
            with open(log_path, "w", encoding="utf-8") as f:
                json.dump(conversation_log, f, indent=2, ensure_ascii=False)
        else:
            # Create a log filename based on timestamp and task or provided logging_id
            if logging_id:
                log_filename = f"{logging_id}_minions.json"
            else:
                timestamp = datetime.now().strftime("%Y%m%d_%H%M%S")
                safe_task = re.sub(r"[^a-zA-Z0-9]", "_", task[:15])
                log_filename = f"{timestamp}_{safe_task}_minions.json"

            log_path = os.path.join(self.log_dir, log_filename)

            # Create the directory if it doesn't exist
            os.makedirs(os.path.dirname(log_path), exist_ok=True)

            # Save the log file
            with open(log_path, "w", encoding="utf-8") as f:
                json.dump(conversation_log, f, indent=2, ensure_ascii=False)

            print(f"\n=== SAVED LOG TO {log_path} ===")

        print("\n=== MINIONS TASK COMPLETED ===")

        result = {
            "final_answer": final_answer,
            "meta": meta,
<<<<<<< HEAD
            "local_usage": local_usage,
            "remote_usage": remote_usage,
            "log_file": log_path,
            "conversation_log": conversation_log,
            "timing": timing,
=======
            "local_usage": local_usage.to_dict(),
            "remote_usage": remote_usage.to_dict(),
>>>>>>> 97d97144
        }

        return result<|MERGE_RESOLUTION|>--- conflicted
+++ resolved
@@ -962,16 +962,11 @@
         result = {
             "final_answer": final_answer,
             "meta": meta,
-<<<<<<< HEAD
-            "local_usage": local_usage,
-            "remote_usage": remote_usage,
             "log_file": log_path,
             "conversation_log": conversation_log,
             "timing": timing,
-=======
             "local_usage": local_usage.to_dict(),
             "remote_usage": remote_usage.to_dict(),
->>>>>>> 97d97144
         }
 
         return result