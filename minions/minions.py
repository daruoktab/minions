--- conflicted
+++ resolved
@@ -4,12 +4,6 @@
 import json
 from pydantic import BaseModel, field_validator, Field
 from inspect import getsource
-<<<<<<< HEAD
-=======
-from rank_bm25 import BM25Plus
-import numpy as np
-import os
->>>>>>> 7308f3c9
 
 from minions.usage import Usage
 
@@ -225,12 +219,8 @@
         num_tasks_per_round=3,
         num_samples_per_task=1,
         mcp_tools_info=None,
-<<<<<<< HEAD
         use_retrieval=None,
-=======
-        use_bm25=True,
         log_path=None,
->>>>>>> 7308f3c9
     ):
         """Run the minions protocol to answer a task using local and remote models.
 
@@ -239,15 +229,11 @@
             doc_metadata: Type of document being analyzed
             context: List of context strings
             max_rounds: Override default max_rounds if provided
-<<<<<<< HEAD
             retrieval: Retrieval strategy to use. Options:
                 - None: Don't use retrieval
                 - "bm25": Use BM25 keyword-based retrieval
                 - "embedding": Use embedding-based retrieval
-
-=======
             log_path: Optional path to save conversation logs
->>>>>>> 7308f3c9
 
         Returns:
             Dict containing final_answer and conversation histories
